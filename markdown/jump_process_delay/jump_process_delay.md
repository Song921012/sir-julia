--- conflicted
+++ resolved
@@ -192,11 +192,7 @@
 
 
 ```julia
-<<<<<<< HEAD
 sol_jump = solve(prob_jump, SSAStepper(), callback = CallbackSet(cb_initial_recovery, recovery_callback), tstops = [p[3]]);
-=======
-sol_jump = integrator.sol;
->>>>>>> bbc71db9
 ```
 
 
@@ -226,12 +222,7 @@
 )
 ```
 
-<<<<<<< HEAD
-![](figures/jump_process_delay_14_1.png)
-=======
 ![](figures/jump_process_delay_15_1.png)
->>>>>>> bbc71db9
-
 
 
 ## Benchmarking
