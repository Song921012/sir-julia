{
  "cells": [
    {
      "cell_type": "markdown",
      "source": [
        "# Delayed stochastic jump process\nSean L. Wu (@slwu89), 2021-12-30\n\n## Introduction\n\nWe demonstrate how to formulate stochastic models with delay. Here, the infection process\nfires at the points of a Poisson process with the same rate as the standard continuous time stochastic\nSIR model. However the recovery process occurs after a deterministic delay, given by the\npoints of the infection process plus $\\tau$, the duration of the infectious period. This example makes use of the [integrator interface](https://diffeq.sciml.ai/stable/basics/integrator/) to add in the recovery times directly into the system via a callback, while infection events are scheduled according to a rate.\n\n## Libraries"
      ],
      "metadata": {}
    },
    {
      "outputs": [],
      "cell_type": "code",
      "source": [
        "using DifferentialEquations\nusing Plots\nusing Random\nusing BenchmarkTools"
      ],
      "metadata": {},
      "execution_count": null
    },
    {
      "cell_type": "markdown",
      "source": [
        "## Transitions\n\nThe infection transition is defined normally, except that it adds a time to the\n`tstops` field of the integrator $\\tau$ units of time from now, when the newly infected person will recover."
      ],
      "metadata": {}
    },
    {
      "outputs": [],
      "cell_type": "code",
      "source": [
        "function infection_rate(u,p,t)\n    (S,I,R) = u\n    (β,c,τ) = p\n    N = S+I+R\n    β*c*I/N*S\nend\n\nfunction infection!(integrator)\n    (β,c,τ) = integrator.p\n    integrator.u[1] -= 1\n    integrator.u[2] += 1\n\n    # queue recovery callback\n    add_tstop!(integrator, integrator.t + τ)\nend\n\ninfection_jump = ConstantRateJump(infection_rate,infection!);"
      ],
      "metadata": {},
      "execution_count": null
    },
    {
      "cell_type": "markdown",
      "source": [
        "## Callbacks\n\nThe recovery process is a callback that fires according to the queued\ntimes in `tstops`. When it fires we need to delete that element of `tstops` and\ndecrement `tstops_idx`. The check in the `affect!` function is because DifferentialEquations.jl\nalso uses `tstops` to store the final time point in the time span of the solution, so\nwe only allow a person to be moved from the I to R compartment if there are persons in I.\n\nWe use `reset_aggregated_jumps!` because the callback modifies the rate of the\ninfection jump process, so it must be recalculated after the callback fires."
      ],
      "metadata": {}
    },
    {
      "outputs": [],
      "cell_type": "code",
      "source": [
        "function recovery_condition(u,t,integrator)\n    t == integrator.tstops[1]\nend\n\nfunction recovery!(integrator)\n    if integrator.u[2] > 0\n        integrator.u[2] -= 1\n        integrator.u[3] += 1\n    \n        reset_aggregated_jumps!(integrator)\n        popfirst!(integrator.tstops)\n        integrator.tstops_idx -= 1\n    end\nend\n\nrecovery_callback = DiscreteCallback(recovery_condition, recovery!, save_positions = (false, false))"
      ],
      "metadata": {},
      "execution_count": null
    },
    {
      "cell_type": "markdown",
      "source": [
        "We must also code a callback that will fire when the initial 10 infectives recover. Because the infectious\nperiod is deterministic, we use a `DiscreteCallback` that fires at time $\\tau$."
      ],
      "metadata": {}
    },
    {
      "outputs": [],
      "cell_type": "code",
      "source": [
        "function affect_initial_recovery!(integrator)\n    integrator.u[2] -= u0[2]\n    integrator.u[3] += u0[2]\n\n    reset_aggregated_jumps!(integrator)\nend\n\ncb_initial_recovery = DiscreteCallback((u,t,integrator) -> t == p[3], affect_initial_recovery!)"
      ],
      "metadata": {},
      "execution_count": null
    },
    {
      "cell_type": "markdown",
      "source": [
        "## Time domain"
      ],
      "metadata": {}
    },
    {
      "outputs": [],
      "cell_type": "code",
      "source": [
        "tmax = 40.0\ntspan = (0.0,tmax);"
      ],
      "metadata": {},
      "execution_count": null
    },
    {
      "cell_type": "markdown",
      "source": [
        "For plotting, we can also define a separate time series."
      ],
      "metadata": {}
    },
    {
      "outputs": [],
      "cell_type": "code",
      "source": [
        "δt = 0.1\nt = 0:δt:tmax;"
      ],
      "metadata": {},
      "execution_count": null
    },
    {
      "cell_type": "markdown",
      "source": [
        "## Initial conditions"
      ],
      "metadata": {}
    },
    {
      "outputs": [],
      "cell_type": "code",
      "source": [
        "u0 = [990,10,0]; # S,I,R"
      ],
      "metadata": {},
      "execution_count": null
    },
    {
      "cell_type": "markdown",
      "source": [
        "Later, we will need to set the recovery times of these infected individuals, but this cannot be done until we have fully defined the `JumpProblem`.\n\n## Parameter values\n\nTo keep the simulations broadly comparable, the fixed infectious period `τ` is `1/γ` from the other tutorials."
      ],
      "metadata": {}
    },
    {
      "outputs": [],
      "cell_type": "code",
      "source": [
        "p = [0.05,10.0,4.0]; # β,c,τ"
      ],
      "metadata": {},
      "execution_count": null
    },
    {
      "cell_type": "markdown",
      "source": [
        "## Random number seed\n\nWe set a random number seed for reproducibility."
      ],
      "metadata": {}
    },
    {
      "outputs": [],
      "cell_type": "code",
      "source": [
        "Random.seed!(1234);"
      ],
      "metadata": {},
      "execution_count": null
    },
    {
      "cell_type": "markdown",
      "source": [
        "## Running the model\n\nRunning this model involves:\n\n- Setting up the problem as a `DiscreteProblem`;\n- Adding the jumps and setting the algorithm using `JumpProblem`; and\n- Running the model, specifying `SSAStepper()`"
      ],
      "metadata": {}
    },
    {
      "outputs": [],
      "cell_type": "code",
      "source": [
        "prob = DiscreteProblem(u0,tspan,p);"
      ],
      "metadata": {},
      "execution_count": null
    },
    {
      "outputs": [],
      "cell_type": "code",
      "source": [
        "prob_jump = JumpProblem(prob, Direct(), infection_jump);"
      ],
      "metadata": {},
      "execution_count": null
    },
    {
      "cell_type": "markdown",
      "source": [
        "The recovery events for the initial infected individuals aren't queued yet, so we add them here using the integrator interface (`init` and `solve!` rather than just passing a `Problem` to `solve`). For consistency with the DDE formulation, we assume that all initial infected individuals became infected at `t=0` and so they all recover at `t=τ=p[3]`."
      ],
      "metadata": {}
    },
    {
      "outputs": [],
      "cell_type": "code",
      "source": [
        "integrator = init(prob_jump,SSAStepper(), callback = recovery_callback);\nfor i in 1:10\n\tadd_tstop!(integrator, integrator.t + p[3])\nend"
      ],
      "metadata": {},
      "execution_count": null
    },
    {
      "outputs": [],
      "cell_type": "code",
      "source": [
        "solve!(integrator)"
      ],
      "metadata": {},
      "execution_count": null
    },
    {
      "outputs": [],
      "cell_type": "code",
      "source": [
<<<<<<< HEAD
        "sol_jump = solve(prob_jump, SSAStepper(), callback = CallbackSet(cb_initial_recovery, recovery_callback), tstops = [p[3]]);"
=======
        "sol_jump = integrator.sol;"
>>>>>>> bbc71db9
      ],
      "metadata": {},
      "execution_count": null
    },
    {
      "cell_type": "markdown",
      "source": [
        "## Post-processing\n\nIn order to get output comparable across implementations, we output the model at a fixed set of times."
      ],
      "metadata": {}
    },
    {
      "outputs": [],
      "cell_type": "code",
      "source": [
        "out_jump = sol_jump(t);"
      ],
      "metadata": {},
      "execution_count": null
    },
    {
      "cell_type": "markdown",
      "source": [
        "## Plotting\n\nWe can now plot the results."
      ],
      "metadata": {}
    },
    {
      "outputs": [],
      "cell_type": "code",
      "source": [
        "plot(\n    out_jump,\n    label=[\"S\" \"I\" \"R\"],\n    xlabel=\"Time\",\n    ylabel=\"Number\"\n)"
      ],
      "metadata": {},
      "execution_count": null
    },
    {
      "cell_type": "markdown",
      "source": [
        "## Benchmarking"
      ],
      "metadata": {}
    },
    {
      "outputs": [],
      "cell_type": "code",
      "source": [
        "@benchmark solve(prob_jump, SSAStepper(), callback = CallbackSet(cb_initial_recovery, recovery_callback), tstops = [p[3]]);"
      ],
      "metadata": {},
      "execution_count": null
    }
  ],
  "nbformat_minor": 2,
  "metadata": {
    "language_info": {
      "file_extension": ".jl",
      "mimetype": "application/julia",
      "name": "julia",
      "version": "1.7.1"
    },
    "kernelspec": {
      "name": "julia-1.7",
      "display_name": "Julia 1.7.1",
      "language": "julia"
    }
  },
  "nbformat": 4
}<|MERGE_RESOLUTION|>--- conflicted
+++ resolved
@@ -198,11 +198,7 @@
       "outputs": [],
       "cell_type": "code",
       "source": [
-<<<<<<< HEAD
         "sol_jump = solve(prob_jump, SSAStepper(), callback = CallbackSet(cb_initial_recovery, recovery_callback), tstops = [p[3]]);"
-=======
-        "sol_jump = integrator.sol;"
->>>>>>> bbc71db9
       ],
       "metadata": {},
       "execution_count": null
